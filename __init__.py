# This program is free software: you can redistribute it and/or modify
# it under the terms of the GNU General Public License as published by
# the Free Software Foundation, either version 3 of the License, or
# (at your option) any later version.
#
# This program is distributed in the hope that it will be useful,
# but WITHOUT ANY WARRANTY; without even the implied warranty of
# MERCHANTABILITY or FITNESS FOR A PARTICULAR PURPOSE.  See the
# GNU General Public License for more details.
#
# You should have received a copy of the GNU General Public License
# along with this program.  If not, see <https://www.gnu.org/licenses/>.
#
# Created Date: Monday, July 8th 2019, 8:27:07 am
# Copyright: Tommi Hyppänen


bl_info = {
    "name": "Image Edit Operations",
    "category": "Paint",
    "description": "Various image processing filters and operations",
    "author": "Tommi Hyppänen (ambi)",
    "location": "Image Editor > Side Panel > Image",
    "documentation": "https://blenderartists.org/t/seamless-texture-patching-and-filtering-addon",
    "version": (0, 1, 25),
    "blender": (2, 81, 0),
}

import numpy as np

CUDA_ACTIVE = False
try:
    import cupy as cup

    CUDA_ACTIVE = True
except Exception:
    CUDA_ACTIVE = False
    cup = np

import bpy

# from . import pycl
from . import image_ops
import importlib

importlib.reload(image_ops)
<<<<<<< HEAD
=======


class BTT_InstallLibraries(bpy.types.Operator):
    bl_idname = "image.ied_install_libraries"
    bl_label = "Install CUDA support (cupy-cuda100 library)"

    def execute(self, context):
        from subprocess import call

        pp = bpy.app.binary_path_python

        call([pp, "-m", "ensurepip", "--user"])
        call([pp, "-m", "pip", "install", "--user", "cupy-cuda100"])

        global CUDA_ACTIVE
        CUDA_ACTIVE = True

        import cupy

        global cup
        cup = cupy

        return {"FINISHED"}


class BTT_AddonPreferences(bpy.types.AddonPreferences):
    bl_idname = __name__

    def draw(self, context):

        if CUDA_ACTIVE is False:
            info_text = (
                "The button below should automatically install required CUDA libs.\n"
                "You need to run the reload scripts command in Blender to activate the\n"
                " functionality after the installation finishes, or restart Blender."
            )
            col = self.layout.box().column(align=True)
            for l in info_text.split("\n"):
                row = col.row()
                row.label(text=l)
            # col.separator()
            row = self.layout.row()
            row.operator(BTT_InstallLibraries.bl_idname, text="Install CUDA acceleration library")
        else:
            row = self.layout.row()
            row.label(text="All optional libraries installed")
>>>>>>> 92cf9ea4


def gauss_curve(x):
    # gaussian with 0.01831 at last
    res = cup.array([cup.exp(-((i * (2 / x)) ** 2)) for i in range(-x, x + 1)], dtype=cup.float32)
    res /= cup.sum(res)
    return res


# def gauss_curve_np(x):
#     # gaussian with 0.01831 at last
#     res = np.array([np.exp(-((i * (2 / x)) ** 2)) for i in range(-x, x + 1)], dtype=np.float32)
#     res /= np.sum(res)
#     return res


def vectors_to_nmap(vectors, nmap):
    vectors *= 0.5
    nmap[:, :, 0] = vectors[:, :, 0] + 0.5
    nmap[:, :, 1] = vectors[:, :, 1] + 0.5
    nmap[:, :, 2] = vectors[:, :, 2] + 0.5


def nmap_to_vectors(nmap):
    vectors = cup.empty((nmap.shape[0], nmap.shape[1], 3), dtype=cup.float32)
    vectors[..., 0] = nmap[..., 0] - 0.5
    vectors[..., 1] = nmap[..., 1] - 0.5
    vectors[..., 2] = nmap[..., 2] - 0.5
    vectors *= 2.0
    return vectors


def neighbour_average(ig):
    return (ig[1:-1, :-2] + ig[1:-1, 2:] + ig[:-2, 1:-1] + ig[:-2, 1:-1]) * 0.25


def explicit_cross(a, b):
    x = a[..., 1] * b[..., 2] - a[..., 2] * b[..., 1]
    y = a[..., 2] * b[..., 0] - a[..., 0] * b[..., 2]
    z = a[..., 0] * b[..., 1] - a[..., 1] * b[..., 0]
    return cup.dstack([x, y, z])


def aroll0(o, i, d):
    if d > 0:
        k = d
        o[:-k, :] = i[k:, :]
        o[-k:, :] = i[:k, :]
    elif d < 0:
        k = -d
        o[k:, :] = i[:-k, :]
        o[:k, :] = i[-k:, :]


def aroll1(o, i, d):
    if d > 0:
        k = d
        o[:, :-k] = i[:, k:]
        o[:, -k:] = i[:, :k]
    elif d < 0:
        k = -d
        o[:, k:] = i[:, :-k]
        o[:, :k] = i[:, -k:]


def addroll0(o, i, d):
    if d > 0:
        k = d
        o[:-k, :] += i[k:, :]
        o[-k:, :] += i[:k, :]
    elif d < 0:
        k = -d
        o[k:, :] += i[:-k, :]
        o[:k, :] += i[-k:, :]


def addroll1(o, i, d):
    if d > 0:
        k = d
        o[:, :-k] += i[:, k:]
        o[:, -k:] += i[:, :k]
    elif d < 0:
        k = -d
        o[:, k:] += i[:, :-k]
        o[:, :k] += i[:, -k:]


def convolution(ssp, intens, sfil):
    # source, intensity, convolution matrix
    tpx = cup.zeros(ssp.shape, dtype=float)
    ysz, xsz = sfil.shape[0], sfil.shape[1]
    ystep = int(4 * ssp.shape[1])
    for y in range(ysz):
        for x in range(xsz):
            tpx += cup.roll(ssp, (x - xsz // 2) * 4 + (y - ysz // 2) * ystep) * sfil[y, x]
    return tpx


def grayscale(ssp):
    r, g, b = ssp[:, :, 0], ssp[:, :, 1], ssp[:, :, 2]
    gray = 0.2989 * r + 0.5870 * g + 0.1140 * b
    ssp[..., 0] = gray
    ssp[..., 1] = gray
    ssp[..., 2] = gray
    return ssp


def normalize(pix, save_alpha=False):
    if save_alpha:
        A = pix[..., 3]
    t = pix - cup.min(pix)
    t = t / cup.max(t)
    if save_alpha:
        t[..., 3] = A
    return t


def sobel_x(pix, intensity):
    gx = cup.array([[-1, 0, 1], [-2, 0, 2], [-1, 0, 1]])
    return convolution(pix, intensity, gx)


def sobel_y(pix, intensity):
    gy = cup.array([[1, 2, 1], [0, 0, 0], [-1, -2, -1]])
    return convolution(pix, intensity, gy)


def sobel(pix, intensity):
    retarr = cup.zeros(pix.shape)
    retarr = sobel_x(pix, 1.0)
    retarr += sobel_y(pix, 1.0)
    retarr = (retarr * intensity) * 0.5 + 0.5
    retarr[..., 3] = pix[..., 3]
    return retarr


def gaussian_repeat(pix, s):
    res = cup.zeros(pix.shape, dtype=cup.float32)
    gcr = gauss_curve(s)
    for i in range(-s, s + 1):
        if i != 0:
            res[:-i, ...] += pix[i:, ...] * gcr[i + s]
            res[-i:, ...] += pix[:i, ...] * gcr[i + s]
        else:
            res += pix * gcr[s]
    pix2 = res.copy()
    res *= 0.0
    for i in range(-s, s + 1):
        if i != 0:
            res[:, :-i, :] += pix2[:, i:, :] * gcr[i + s]
            res[:, -i:, :] += pix2[:, :i, :] * gcr[i + s]
        else:
            res += pix2 * gcr[s]
    return res


def sharpen(pix, width, intensity):
    # return convolution(pix, intensity, cup.array([[-1, -1, -1], [-1, 9, -1], [-1, -1, -1]]))
    A = pix[..., 3]
    gas = gaussian_repeat(pix, width)
    pix += (pix - gas) * intensity
    pix[..., 3] = A
    return pix


def hi_pass(pix, s, intensity):
    bg = pix.copy()
    pix = (bg - gaussian_repeat(pix, s)) * 0.5 + 0.5
    pix[:, :, 3] = bg[:, :, 3]
    return pix


def gaussian_repeat_fit(pix, s):
    rf = s
    pix[0, :] = (pix[0, :] + pix[-1, :]) * 0.5
    pix[-1, :] = pix[0, :]
    for i in range(1, rf):
        factor = ((rf - i)) / rf
        pix[i, :] = pix[0, :] * factor + pix[i, :] * (1 - factor)
        pix[-i, :] = pix[0, :] * factor + pix[-i, :] * (1 - factor)

    pix[:, 0] = (pix[:, 0] + pix[:, -1]) * 0.5
    pix[:, -1] = pix[:, 0]
    for i in range(1, rf):
        factor = ((rf - i)) / rf
        pix[:, i] = pix[:, 0] * factor + pix[:, i] * (1 - factor)
        pix[:, -i] = pix[:, 0] * factor + pix[:, -i] * (1 - factor)

    return gaussian_repeat(pix, s)


def hist_match(source, template):
    """
    Adjust the pixel values of a grayscale image such that its histogram
    matches that of a target image

    Arguments:
    -----------
        source: np.ndarray
            Image to transform; the histogram is computed over the flattened
            array
        template: np.ndarray
            Template image; can have different dimensions to source
    Returns:
    -----------
        matched: np.ndarray
            The transformed output image
    """

    oldshape = source.shape
    source = source.ravel()
    template = template.ravel()

    # get the set of unique pixel values and their corresponding indices and
    # counts
    s_values, bin_idx, s_counts = np.unique(source, return_inverse=True, return_counts=True)
    t_values, t_counts = np.unique(template, return_counts=True)

    # take the cumsum of the counts and normalize by the number of pixels to
    # get the empirical cumulative distribution functions for the source and
    # template images (maps pixel value --> quantile)
    s_quantiles = np.cumsum(s_counts).astype(np.float64)
    s_quantiles /= s_quantiles[-1]
    t_quantiles = np.cumsum(t_counts).astype(np.float64)
    t_quantiles /= t_quantiles[-1]

    # interpolate linearly to find the pixel values in the template image
    # that correspond most closely to the quantiles in the source image
    interp_t_values = np.interp(s_quantiles, t_quantiles, t_values)

    return interp_t_values[bin_idx].reshape(oldshape)


def gaussianize(source, NG=1000):
    oldshape = source.shape
    output = source.copy()
    transforms = []

    t_values = np.arange(NG * 8 + 1) / (NG * 8)
    t_counts = gauss_curve_np(NG * 4)
    t_quantiles = np.cumsum(t_counts).astype(np.float64)

    t_max = 0.0
    for i in range(3):
        # s_values, bin_idx, s_counts = cup.lib.arraysetops.unique(
        s_values, bin_idx, s_counts = np.unique(
            source[..., i].ravel(), return_inverse=True, return_counts=True
        )

        s_quantiles = np.cumsum(s_counts).astype(cup.float64)
        s_quantiles /= s_quantiles[-1]
        s_max = s_quantiles[-1]
        if s_max > t_max:
            t_max = s_max
        transforms.append([s_values, s_quantiles, s_max])

        tv = np.interp(s_quantiles, t_quantiles, t_values)[bin_idx]
        output[..., i] = tv.reshape(oldshape[:2])

    return output, transforms


def degaussianize(source, transforms):
    oldshape = source.shape
    output = source.copy()

    for i in range(3):
        s_values, bin_idx, s_counts = np.unique(
            output[..., i].ravel(), return_inverse=True, return_counts=True
        )
        t_values, t_quantiles, _ = transforms[i]

        s_quantiles = np.cumsum(s_counts).astype(cup.float64)
        s_quantiles /= s_quantiles[-1]

        tv = np.interp(s_quantiles, t_quantiles, t_values)[bin_idx]
        output[..., i] = tv.reshape(oldshape[:2])

    return output


def cumulative_distribution(data, bins):
    assert cup.min(data) >= 0.0 and cup.max(data) <= 1.0
    hg_av, hg_a = cup.unique(cup.floor(data * (bins - 1)), return_index=True)
    hg_a = cup.float32(hg_a)
    hgs = cup.sum(hg_a)
    hg_a /= hgs
    res = cup.zeros((bins,))
    res[cup.int64(hg_av)] = hg_a
    return cup.cumsum(res)


def hi_pass_balance(pix, s, zoom):
    bg = pix.copy()

    yzm = pix.shape[0] // 2
    xzm = pix.shape[1] // 2

    yzoom = zoom if zoom < yzm else yzm
    xzoom = zoom if zoom < xzm else xzm

    pixmin = np.min(pix)
    pixmax = np.max(pix)
    med = (pixmin + pixmax) / 2
    # TODO: np.mean
    gas = gaussian_repeat_np(pix - med, s) + med
    pix = (pix - gas) * 0.5 + 0.5
    for c in range(3):
        pix[..., c] = hist_match(
            pix[..., c], bg[yzm - yzoom : yzm + yzoom, xzm - xzoom : xzm + xzoom, c]
        )
    pix[..., 3] = bg[..., 3]
    return pix


def hgram_equalize(pix, intensity, atest):
    old = pix.copy()
    # aw = cup.argwhere(pix[..., 3] > atest)
    aw = (pix[..., 3] > atest).nonzero()
    aws = (aw[0], aw[1])
    # aws = (aw[:, 0], aw[:, 1])
    for c in range(3):
        t = pix[..., c][aws]
        pix[..., c][aws] = np.sort(t).searchsorted(t)
        # pix[..., c][aws] = cup.argsort(t)
    pix[..., :3] /= np.max(pix[..., :3])
    return old * (1.0 - intensity) + pix * intensity


def bilateral(img_in, sigma_s, sigma_v, eps=1e-8):
    # gaussian
    gsi = lambda r2, sigma: cup.exp(-0.5 * r2 / sigma ** 2)
    win_width = int(cup.ceil(3 * sigma_s))
    wgt_sum = cup.ones(img_in.shape) * eps
    result = img_in * eps
    off = np.empty_like(img_in, dtype=np.float32)

    assert off.dtype == img_in.dtype
    assert off.shape == img_in.shape

    for shft_x in range(-win_width, win_width + 1):
        for shft_y in range(-win_width, win_width + 1):
            aroll0(off, img_in, shft_y)
            aroll1(off, off, shft_x)

            w = gsi(shft_x ** 2 + shft_y ** 2, sigma_s)
            tw = w * gsi((off - img_in) ** 2, sigma_v)
            result += off * tw
            wgt_sum += tw

    # normalize the result and return
    return result / wgt_sum


def bilateral_filter(pix, s, intensity, source):
    # multiply by alpha
    # pix[..., 0] *= pix[..., 3]
    # pix[..., 1] *= pix[..., 3]
    # pix[..., 2] *= pix[..., 3]

    # TODO: this
    # if source == "SOBEL":
    #     sb = sobel(pix, 1.0)
    # else:
    #     sb = pix

    sb = pix

    print("R")
    # image, spatial, range
    pix[..., 0] = bilateral(sb[..., 0], s, intensity)
    print("G")
    pix[..., 1] = bilateral(sb[..., 1], s, intensity)
    print("B")
    pix[..., 2] = bilateral(sb[..., 2], s, intensity)

    return pix


def median_filter_blobs(pix, s, picked="center"):
    ph, pw = pix.shape[0], pix.shape[1]

    pick = 0
    if picked == "center":
        pick = s
    if picked == "end":
        pick = s * 2 - 1

    temp = pix.copy()
    r = cup.zeros((ph, s * 2, 4), dtype=np.float32)
    for x in range(pw):
        if x - s >= 0 and x + s <= pw:
            r[:, :, :] = temp[:, x - s : x + s, :]

        if x - s < 0:
            dp = s - x
            r[:, dp:, :] = temp[:, : x + s, :]
            r[:, :dp, :] = temp[:, -dp:, :]

        if x + s > pw:
            dp = x + s - pw
            r[:, :-dp, :] = temp[:, x - s :, :]
            r[:, -dp:, :] = temp[:, :dp, :]

        pix[:, x, :] = cup.sort(r, axis=1)[:, pick, :]

    temp = pix.copy()
    r = cup.zeros((s * 2, pw, 4), dtype=np.float32)
    for y in range(ph):
        if y - s >= 0 and y + s <= ph:
            r[:, :, :] = temp[y - s : y + s, :, :]

        if y - s < 0:
            dp = s - y
            r[dp:, :, :] = temp[: y + s, :, :]
            r[:dp, :, :] = temp[-dp:, :, :]

        if y + s > pw:
            dp = y + s - pw
            r[:-dp, :, :] = temp[y - s :, :, :]
            r[-dp:, :, :] = temp[:dp, :, :]

        pix[y, :, :] = cup.sort(r, axis=0)[pick, :, :]

    return pix


def normals_simple(pix, source):
    pix = grayscale(pix)
    pix = normalize(pix)
    sshape = pix.shape

    # extract x and y deltas
    px = sobel_x(pix, 1.0)
    px[:, :, 2] = px[:, :, 2]
    px[:, :, 1] = 0
    px[:, :, 0] = 1

    py = sobel_y(pix, 1.0)
    py[:, :, 2] = py[:, :, 2]
    py[:, :, 1] = 1
    py[:, :, 0] = 0

    # normalize
    # dv = max(abs(cup.min(curve)), abs(cup.max(curve)))
    # curve /= dv

    # find the imagined approximate surface normal
    # arr = cup.cross(px[:, :, :3], py[:, :, :3])
    arr = explicit_cross(px[:, :, :3], py[:, :, :3])
    print(arr.shape)

    # normalization: vec *= 1/len(vec)
    m = 1.0 / cup.sqrt(arr[:, :, 0] ** 2 + arr[:, :, 1] ** 2 + arr[:, :, 2] ** 2)
    arr[..., 0] *= m
    arr[..., 1] *= m
    arr[..., 2] *= m
    arr[..., 0] = -arr[..., 0]

    # normals format
    retarr = cup.zeros(sshape)
    vectors_to_nmap(arr, retarr)
    retarr[:, :, 3] = pix[..., 3]
    return retarr


def normals_to_curvature(pix):
    intensity = 1.0
    curve = cup.zeros((pix.shape[0], pix.shape[1]), dtype=cup.float32)
    vectors = nmap_to_vectors(pix)

    # y_vec = cup.array([1, 0, 0], dtype=cup.float32)
    # x_vec = cup.array([0, 1, 0], dtype=cup.float32)

    # yd = vectors.dot(x_vec)
    # xd = vectors.dot(y_vec)

    xd = vectors[:, :, 0]
    yd = vectors[:, :, 1]

    # curve[0,0] = yd[1,0]
    curve[:-1, :] += yd[1:, :]
    curve[-1, :] += yd[0, :]

    # curve[0,0] = yd[-1,0]
    curve[1:, :] -= yd[:-1, :]
    curve[0, :] -= yd[-1, :]

    # curve[0,0] = xd[1,0]
    curve[:, :-1] += xd[:, 1:]
    curve[:, -1] += xd[:, 0]

    # curve[0,0] = xd[-1,0]
    curve[:, 1:] -= xd[:, :-1]
    curve[:, 0] -= xd[:, -1]

    # normalize
    dv = max(abs(cup.min(curve)), abs(cup.max(curve)))
    curve /= dv

    # 0 = 0.5 grey
    curve = curve * intensity + 0.5

    pix[..., 0] = curve
    pix[..., 1] = curve
    pix[..., 2] = curve
    return pix


def curvature_to_height(image, h2, iterations=2000):
    f = image[..., 0]
    A = image[..., 3]
    u = cup.ones_like(f) * 0.5

    k = 1
    t = np.empty_like(u, dtype=np.float32)

    # periodic gauss seidel iteration
    for ic in range(iterations):
        if ic % 100 == 0:
            print(ic)

        # roll k, axis=0
        t[:-k, :] = u[k:, :]
        t[-k:, :] = u[:k, :]
        # roll -k, axis=0
        t[k:, :] += u[:-k, :]
        t[:k, :] += u[-k:, :]
        # roll k, axis=1
        t[:, :-k] += u[:, k:]
        t[:, -k:] += u[:, :k]
        # roll -k, axis=1
        t[:, k:] += u[:, :-k]
        t[:, :k] += u[:, -k:]

        t -= h2 * f
        t *= 0.25
        u = t * A

    u = -u
    u -= cup.min(u)
    u /= cup.max(u)

    return cup.dstack([u, u, u, image[..., 3]])


def normals_to_height(image, grid_steps, iterations=2000, intensity=1.0):
    # A = image[..., 3]
    ih, iw = image.shape[0], image.shape[1]
    u = cup.ones((ih, iw), dtype=np.float32) * 0.5

<<<<<<< HEAD
    vectors = cup.zeros((ih, iw, 2), dtype=cup.float32)
    vectors[..., 0] = 0.5 - image[..., 0]
    vectors[..., 1] = image[..., 1] - 0.5
=======
    vectors = nmap_to_vectors(image)
    # vectors[..., 0] = 0.5 - image[..., 0]
    # vectors[..., 1] = image[..., 1] - 0.5
>>>>>>> 92cf9ea4

    vectors *= intensity

    t = np.empty_like(u, dtype=np.float32)

    for k in range(grid_steps, -1, -1):
        # multigrid
        k = 2 ** k
        print("grid step:", k)

        n = cup.roll(vectors[..., 0], k, axis=1)
        n -= cup.roll(vectors[..., 0], -k, axis=1)
        n += cup.roll(vectors[..., 1], k, axis=0)
        n -= cup.roll(vectors[..., 1], -k, axis=0)
        n *= 0.125

        for ic in range(iterations):
            if ic % 100 == 0:
                print(ic)

            # roll k, axis=0
            t[:-k, :] = u[k:, :]
            t[-k:, :] = u[:k, :]
            # roll -k, axis=0
            t[k:, :] += u[:-k, :]
            t[:k, :] += u[-k:, :]
            # roll k, axis=1
            t[:, :-k] += u[:, k:]
            t[:, -k:] += u[:, :k]
            # roll -k, axis=1
            t[:, k:] += u[:, :-k]
            t[:, :k] += u[:, -k:]

            t *= 0.25
            u = t + n
            # zero alpha = zero height
            # u = u * A + cup.max(u) * (1 - A)

    u = -u
    u -= cup.min(u)
    u /= cup.max(u)

    return cup.dstack([u, u, u, image[..., 3]])


def delight_simple(image, dd, iterations=500):
    A = image[..., 3]
    u = cup.ones_like(image[..., 0])

    grads = cup.zeros((image.shape[0], image.shape[1], 2), dtype=cup.float32)
    grads[..., 0] = (cup.roll(image[..., 0], 1, axis=0) - image[..., 0]) * dd
    grads[..., 1] = (image[..., 0] - cup.roll(image[..., 0], 1, axis=1)) * dd
    # grads[..., 0] = (image[..., 0] - 0.5) * (dd)
    # grads[..., 1] = (image[..., 0] - 0.5) * (dd)
    for k in range(5, -1, -1):
        # multigrid
        k = 2 ** k
        print("grid step:", k)

        n = cup.roll(grads[..., 0], k, axis=1)
        n -= cup.roll(grads[..., 0], -k, axis=1)
        n += cup.roll(grads[..., 1], k, axis=0)
        n -= cup.roll(grads[..., 1], -k, axis=0)
        n *= 0.125 * image[..., 3]

        for ic in range(iterations):
            if ic % 100 == 0:
                print(ic)
            t = cup.roll(u, -k, axis=0)
            t += cup.roll(u, k, axis=0)
            t += cup.roll(u, -k, axis=1)
            t += cup.roll(u, k, axis=1)
            t *= 0.25

            # zero alpha = zero height
            u = t + n
            u = u * A + cup.max(u) * (1 - A)

    u = -u
    u -= cup.min(u)
    u /= cup.max(u)

    # u *= image[..., 3]

    # u -= cup.mean(u)
    # u /= max(abs(cup.min(u)), abs(cup.max(u)))
    # u *= 0.5
    # u += 0.5
    # u = 1.0 - u

    # return cup.dstack([(u - image[..., 0]) * 0.5 + 0.5, u, u, image[..., 3]])
    u = (image[..., 0] - u) * 0.5 + 0.5
    return cup.dstack([u, u, u, image[..., 3]])


def fill_alpha(image, style="black"):
    if style == "black":
        for c in range(3):
            image[..., c] *= image[..., 3]
        image[..., 3] = 1.0
        return image
    else:
        cols = [0.5, 0.5, 1.0]
        A = image[..., 3]
        for c in range(3):
            image[..., c] = cols[c] * (1 - A) + image[..., c] * A
        image[..., 3] = 1.0
        return image


def dog(pix, a, b, mp):
    pixb = pix.copy()
    pix[..., :3] = cup.abs(gaussian_repeat(pix, a) - gaussian_repeat(pixb, b))[..., :3]
    pix[pix < mp][..., :3] = 0.0
    return pix


def gimpify(image):
    pixels = np.copy(image)
    xs, ys = image.shape[1], image.shape[0]
    image = np.roll(image, xs * 2 + xs * 4 * (ys // 2))

    sxs = xs // 2
    sys = ys // 2

    # generate the mask
    mask_pix = []
    for y in range(0, sys):
        zy0 = y / sys + 0.001
        zy1 = 1 - y / sys + 0.001
        for x in range(0, sxs):
            xp = x / sxs
            p = 1.0 - zy0 / (1.0 - xp + 0.001)
            t = 1.0 - xp / zy1
            mask_pix.append(t if t > p else p)
            # imask[y, x] = max(, imask[y, x])

    tmask = np.array(mask_pix, dtype=np.float32)
    tmask = tmask.reshape((sys, sxs))
    imask = np.zeros((pixels.shape[0], pixels.shape[1]), dtype=np.float32)
    imask[:sys, :sxs] = tmask

    imask[imask < 0] = 0

    # copy the data into the three remaining corners
    imask[0 : sys + 1, sxs:xs] = np.fliplr(imask[0 : sys + 1, 0:sxs])
    imask[-sys:ys, 0:sxs] = np.flipud(imask[0:sys, 0:sxs])
    imask[-sys:ys, sxs:xs] = np.flipud(imask[0:sys, sxs:xs])
    imask[sys, :] = imask[sys - 1, :]  # center line

    # apply mask
    amask = np.empty(pixels.shape, dtype=float)
    amask[:, :, 0] = imask
    amask[:, :, 1] = imask
    amask[:, :, 2] = imask
    amask[:, :, 3] = imask

    return amask * image + (1.0 - amask) * pixels


def inpaint_tangents(pixels, threshold):
    # invalid = pixels[:, :, 2] < 0.5 + (self.tolerance * 0.5)
    invalid = pixels[:, :, 2] < threshold
    # n2 = (
    #     ((pixels[:, :, 0] - 0.5) * 2) ** 2
    #     + ((pixels[:, :, 1] - 0.5) * 2) ** 2
    #     + ((pixels[:, :, 2] - 0.5) * 2) ** 2
    # )
    # invalid |= (n2 < 0.9) | (n2 > 1.1)

    # grow selection
    for _ in range(2):
        invalid[0, :] = False
        invalid[-1, :] = False
        invalid[:, 0] = False
        invalid[:, -1] = False

        invalid = (
            np.roll(invalid, 1, axis=0)
            | np.roll(invalid, -1, axis=0)
            | np.roll(invalid, 1, axis=1)
            | np.roll(invalid, -1, axis=1)
        )

    pixels[invalid] = np.array([0.5, 0.5, 1.0, 1.0])

    invalid[0, :] = False
    invalid[-1, :] = False
    invalid[:, 0] = False
    invalid[:, -1] = False

    # fill
    front = np.copy(invalid)
    locs = [(0, -1, 1), (0, 1, -1), (1, -1, 1), (1, 1, -1)]
    for i in range(4):
        print("fill step:", i)
        for l in locs:
            r = np.roll(front, l[1], axis=l[0])
            a = (r != front) & front
            pixels[a] = pixels[np.roll(a, l[2], axis=l[0])]
            front[a] = False

    cl = np.roll(invalid, -1, axis=0)
    cr = np.roll(invalid, 1, axis=0)
    uc = np.roll(invalid, -1, axis=1)
    bc = np.roll(invalid, 1, axis=1)

    # smooth
    for i in range(4):
        print("smooth step:", i)
        pixels[invalid] = (pixels[invalid] + pixels[cl] + pixels[cr] + pixels[uc] + pixels[bc]) / 5

    return pixels


def normalize_tangents(image):
    ih, iw = image.shape[0], image.shape[1]
    vectors = cup.zeros((ih, iw, 3), dtype=cup.float32)
    vectors[..., 0] = image[..., 0] - 0.5
    vectors[..., 1] = image[..., 1] - 0.5
    vectors[..., 2] = image[..., 2] - 0.5

    vectors = (vectors.T / np.linalg.norm(vectors, axis=2)).T * 0.5

    retarr = cup.empty_like(image)
    retarr[:, :, 0] = 0.5 + vectors[:, :, 0]
    retarr[:, :, 1] = 0.5 + vectors[:, :, 1]
    retarr[:, :, 2] = 0.5 + vectors[:, :, 2]
    retarr[:, :, 3] = image[..., 3]

    return retarr


def image_to_material(image):
    return image


class Grayscale_IOP(image_ops.ImageOperatorGenerator):
    def generate(self):
        self.prefix = "grayscale"
        self.info = "Grayscale from RGB"
        self.category = "Basic"
        self.payload = lambda self, image, context: grayscale(image)


class Random_IOP(image_ops.ImageOperatorGenerator):
    def generate(self):
        self.prefix = "random"
        self.info = "Random RGB pixels"
        self.category = "Basic"

        def _pl(self, image, context):
            t = np.random.random(image.shape)
            t[..., 3] = 1.0
            return t

        self.payload = _pl


class Swizzle_IOP(image_ops.ImageOperatorGenerator):
    def generate(self):
        self.props["order_a"] = bpy.props.StringProperty(name="Order A", default="RGBA")
        self.props["order_b"] = bpy.props.StringProperty(name="Order B", default="RBGa")
        self.props["direction"] = bpy.props.EnumProperty(
            name="Direction", items=[("ATOB", "A to B", "", 1), ("BTOA", "B to A", "", 2)]
        )
        self.prefix = "swizzle"
        self.info = "Channel swizzle"
        self.category = "Basic"

        def _pl(self, image, context):
            test_a = self.order_a.upper()
            test_b = self.order_b.upper()

            if len(test_a) != 4 or len(test_b) != 4:
                self.report({"INFO"}, "Swizzle channel count must be 4")
                return image

            if set(test_a) != set(test_b):
                self.report({"INFO"}, "Swizzle channels must have same names")
                return image

            first = self.order_a
            second = self.order_b

            if self.direction == "BTOA":
                first, second = second, first

            temp = image.copy()

            for i in range(4):
                fl = first[i].upper()
                t = second.upper().index(fl)
                if second[t] != first[i]:
                    temp[..., t] = 1.0 - image[..., i]
                else:
                    temp[..., t] = image[..., i]

            return temp

        self.payload = _pl


class Fractal_IOP(image_ops.ImageOperatorGenerator):
    def generate(self):
        self.props["count"] = bpy.props.IntProperty(name="Count", min=1, default=2)
        self.props["style"] = bpy.props.EnumProperty(
            name="Style",
            items=[
                ("blend", "Blend", "", 1),
                ("multiply", "Multiply", "", 2),
                ("multiply_b", "Multiply B", "", 3),
            ],
        )
        self.prefix = "fractal"
        self.info = "Fractalize image"
        self.category = "Basic"

        def _pl(self, image, context):
            # A = image[..., 3]
            iw, ih = image.shape[1], image.shape[0]
            iwh, ihh = iw // 2, ih // 2

            pix = image.copy()
            for i in range(self.count):
                if self.style == "blend":
                    smol = pix[::2, ::2, :] * 0.5
                    pix *= 0.5
                    pix[:ihh, :iwh, :] += smol
                    pix[-ihh:, :iwh, :] += smol
                    pix[:ihh, -iwh:, :] += smol
                    pix[-ihh:, -iwh:, :] += smol
                else:
                    smol = pix[::2, ::2, :].copy() * 2.0
                    pix[:ihh, :iwh, :] *= smol
                    pix[ihh:, :iwh, :] *= smol
                    pix[:ihh, iwh:, :] *= smol
                    pix[ihh:, iwh:, :] *= smol

                    if self.style == "multiply":
                        pix *= 0.5
                    else:
                        pix = (pix - 0.5) * 0.5 + 0.5

            # pix[..., 3] = A
            return pix

        self.payload = _pl


class Normalize_IOP(image_ops.ImageOperatorGenerator):
    def generate(self):
        self.prefix = "normalize"
        self.info = "Normalize"
        self.category = "Basic"

        def _pl(self, image, context):
            tmp = image[..., 3]
            res = normalize(image)
            res[..., 3] = tmp
            return res

        self.payload = _pl


class CropToP2_IOP(image_ops.ImageOperatorGenerator):
    def generate(self):
        self.prefix = "crop_to_power"
        self.info = "Crops the middle of the image to power of twos"
        self.category = "Basic"

        def _pl(self, image, context):
            h, w = image.shape[0], image.shape[1]

            offx = 0
            offy = 0

            wpow = int(cup.log2(w))
            hpow = int(cup.log2(h))

            offx = (w - 2 ** wpow) // 2
            offy = (h - 2 ** hpow) // 2

            if w > 2 ** wpow:
                w = 2 ** wpow
            if h > 2 ** hpow:
                h = 2 ** hpow
            # crop to center
            image = image[offy : offy + h, offx : offx + w]

            return image

        self.payload = _pl


class CropToSquare_IOP(image_ops.ImageOperatorGenerator):
    def generate(self):
        self.prefix = "crop_to_square"
        self.info = "Crop the middle to square with two divisible height and width"
        self.category = "Basic"

        def _pl(self, image, context):
            h, w = image.shape[0], image.shape[1]

            offx = w // 2
            offy = h // 2

            if h > w:
                h = w
            if w > h:
                w = h

            xt = w // 2 - 1
            yt = w // 2 - 1

            # crop to center
            image = image[offy - yt : offy + yt, offx - xt : offx + xt]

            return image

        self.payload = _pl


class Sharpen_IOP(image_ops.ImageOperatorGenerator):
    def generate(self):
        self.props["width"] = bpy.props.IntProperty(name="Width", min=2, default=5)
        self.props["intensity"] = bpy.props.FloatProperty(name="Intensity", min=0.0, default=0.6)
        self.prefix = "sharpen"
        self.info = "Simple sharpen"
        self.category = "Filter"
        self.payload = lambda self, image, context: sharpen(image, self.width, self.intensity)


class Sobel_IOP(image_ops.ImageOperatorGenerator):
    def generate(self):
        # self.props["intensity"] = bpy.props.FloatProperty(name="Intensity", min=0.0, default=1.0)
        self.prefix = "sobel"
        self.info = "Sobel"
        self.category = "Filter"
        self.payload = lambda self, image, context: normalize(
            sobel(grayscale(image), 1.0), save_alpha=True
        )


class FillAlpha_IOP(image_ops.ImageOperatorGenerator):
    def generate(self):
        self.props["style"] = bpy.props.EnumProperty(
            name="Style",
            items=[("black", "Black color", "", 1), ("tangent", "Neutral tangent", "", 2)],
        )
        self.prefix = "fill_alpha"
        self.info = "Fill alpha with color or normal"
        self.category = "Basic"
        self.payload = lambda self, image, context: fill_alpha(image, style=self.style)


class GaussianBlur_IOP(image_ops.ImageOperatorGenerator):
    def generate(self):
        self.props["width"] = bpy.props.IntProperty(name="Width", min=1, default=2)
        # self.props["intensity"] = bpy.props.FloatProperty(name="Intensity", min=0.0, default=1.0)
        self.prefix = "gaussian_blur"
        self.info = "Does a Gaussian blur"
        self.category = "Filter"
        self.payload = lambda self, image, context: gaussian_repeat(image, self.width)


class BlobMedian_IOP(image_ops.ImageOperatorGenerator):
    def generate(self):
        self.props["style"] = bpy.props.EnumProperty(
            name="Style",
            items=[
                ("start", "Erode", "", 1),
                ("center", "Neutral", "", 2),
                ("end", "Dilate", "", 3),
            ],
        )
        self.props["width"] = bpy.props.IntProperty(name="Width", min=1, default=2)
        self.prefix = "blob_median"
        self.info = "Blob median filter"
        self.category = "Filter"
        self.payload = lambda self, image, context: median_filter_blobs(
            image, self.width, picked=self.style
        )


class Bilateral_IOP(image_ops.ImageOperatorGenerator):
    def generate(self):
        # self.props["source"] = bpy.props.EnumProperty(
        #     name="Source", items=[("LUMINANCE", "Luminance", "", 1), ("SOBEL", "Sobel", "", 2)]
        # )
        self.props["sigma_a"] = bpy.props.FloatProperty(name="Sigma A", min=0.01, default=3.0)
        self.props["sigma_b"] = bpy.props.FloatProperty(
            name="Sigma B", min=0.01, max=1.0, default=0.3
        )
        self.prefix = "bilateral"
        self.info = "Bilateral"
        self.category = "Filter"
        self.payload = lambda self, image, context: bilateral_filter(
            image, self.sigma_a, self.sigma_b, ""
        )


class HiPass_IOP(image_ops.ImageOperatorGenerator):
    def generate(self):
        self.props["width"] = bpy.props.IntProperty(name="Width", min=1, default=2)
        self.props["intensity"] = bpy.props.FloatProperty(name="Intensity", min=0.0, default=1.0)
        self.prefix = "high_pass"
        self.info = "High pass"
        self.category = "Filter"
        self.payload = lambda self, image, context: hi_pass(image, self.width, self.intensity)


class HiPassBalance_IOP(image_ops.ImageOperatorGenerator):
    def generate(self):
        self.props["width"] = bpy.props.IntProperty(name="Width", min=1, default=2)
        self.props["zoom"] = bpy.props.IntProperty(name="Center slice", min=5, default=1000)
        self.prefix = "hipass_balance"
        self.info = "Remove low frequencies from the image"
        self.category = "Balance"
        self.force_numpy = True
        self.payload = lambda self, image, context: hi_pass_balance(image, self.width, self.zoom)


class ContrastBalance_IOP(image_ops.ImageOperatorGenerator):
    def generate(self):
        self.prefix = "contrast_balance"
        self.info = "Balance contrast"
        self.category = "Balance"

        self.props["gA"] = bpy.props.IntProperty(name="Range", min=1, max=256, default=20)
        self.props["gB"] = bpy.props.IntProperty(name="Error", min=1, max=256, default=40)
        self.props["strength"] = bpy.props.FloatProperty(name="Strength", min=0.0, default=1.0)

        def _pl(self, image, context):
            tmp = image.copy()

            # squared error
            gcr = gaussian_repeat(tmp, self.gA)
            error = (tmp - gcr) ** 2
            mask = -gaussian_repeat(error, self.gB)
            mask -= cup.min(mask)
            mask /= cup.max(mask)
            mask = (mask - 0.5) * self.strength + 1.0
            res = gcr + mask * (tmp - gcr)

            res[..., 3] = tmp[..., 3]
            return res

        self.payload = _pl


class HistogramEQ_IOP(image_ops.ImageOperatorGenerator):
    def generate(self):
        self.props["intensity"] = bpy.props.FloatProperty(
            name="Intensity", min=0.0, max=1.0, default=1.0
        )
        self.prefix = "histogram_eq"
        self.info = "Histogram equalization"
        self.category = "Advanced"
        self.force_numpy = True
        self.payload = lambda self, image, context: hgram_equalize(image, self.intensity, 0.5)


class Gaussianize_IOP(image_ops.ImageOperatorGenerator):
    def generate(self):
        self.props["count"] = bpy.props.IntProperty(name="Count", min=10, max=100000, default=1000)
        self.prefix = "gaussianize"
        self.info = "Gaussianize histogram"
        self.category = "Advanced"
        self.force_numpy = True
        self.payload = lambda self, image, context: gaussianize(image, NG=self.count)[0]


class GimpSeamless_IOP(image_ops.ImageOperatorGenerator):
    """Image seamless generator operator"""

    # TODO: the smoothing is not complete, it goes only one way
    def generate(self):
        self.prefix = "gimp_seamless"
        self.info = "Gimp style seamless image operation"
        self.category = "Advanced"
        self.force_numpy = True
        self.payload = lambda self, image, context: gimpify(image)


class HistogramSeamless_IOP(image_ops.ImageOperatorGenerator):
    def generate(self):
        self.prefix = "histogram_seamless"
        self.info = "Seamless histogram blending"
        self.category = "Advanced"
        self.force_numpy = True

        def _pl(self, image, context):
            gimg, transforms = gaussianize(image)
            blended = gimpify(gimg)
            return degaussianize(blended, transforms)

        self.payload = _pl


class Normals_IOP(image_ops.ImageOperatorGenerator):
    def generate(self):
        # self.props["source"] = bpy.props.EnumProperty(
        #     name="Source", items=[("LUMINANCE", "Luminance", "", 1), ("SOBEL", "Sobel", "", 2)]
        # )
        # self.props["width"] = bpy.props.IntProperty(name="Width", min=0, default=2)
        # self.props["intensity"] = bpy.props.FloatProperty(name="Intensity", min=0.0, default=1.0)
        self.prefix = "height_to_normals"
        self.info = "(Very rough estimate) normal map from RGB"
        self.category = "Normals"
        self.payload = lambda self, image, context: normals_simple(
            # image, self.width, self.intensity, "Luminance"
            image,
            "Luminance",
        )


class NormalsToCurvature_IOP(image_ops.ImageOperatorGenerator):
    def generate(self):
        # self.props["width"] = bpy.props.IntProperty(name="Width", min=0, default=2)
        # self.props["intensity"] = bpy.props.FloatProperty(name="Intensity", min=0.0, default=1.0)
        self.prefix = "normals_to_curvature"
        self.info = "Curvature map from tangent normal map"
        self.category = "Normals"
        self.payload = lambda self, image, context: normals_to_curvature(image)


class CurveToHeight_IOP(image_ops.ImageOperatorGenerator):
    def generate(self):
        self.props["step"] = bpy.props.FloatProperty(name="Step", min=0.00001, default=0.1)
        self.props["iterations"] = bpy.props.IntProperty(name="Iterations", min=10, default=400)
        self.prefix = "curvature_to_height"
        self.info = "Height from curvature"
        self.category = "Normals"
        self.payload = lambda self, image, context: curvature_to_height(
            image, self.step, iterations=self.iterations
        )


class NormalsToHeight_IOP(image_ops.ImageOperatorGenerator):
    def generate(self):
        self.props["grid"] = bpy.props.IntProperty(name="Grid subd", min=1, default=4)
        self.props["iterations"] = bpy.props.IntProperty(name="Iterations", min=10, default=200)
        self.prefix = "normals_to_height"
        self.info = "Normals to height"
        self.category = "Normals"
        self.payload = lambda self, image, context: normals_to_height(
            image, self.grid, iterations=self.iterations
        )


class Delight_IOP(image_ops.ImageOperatorGenerator):
    def generate(self):
        self.props["flip"] = bpy.props.BoolProperty(name="Flip direction", default=False)
        self.props["iterations"] = bpy.props.IntProperty(name="Iterations", min=10, default=200)
        self.prefix = "delighting"
        self.info = "Delight simple"
        self.category = "Normals"
        self.payload = lambda self, image, context: delight_simple(
            image, -1 if self.flip else 1, iterations=self.iterations
        )


class InpaintTangents_IOP(image_ops.ImageOperatorGenerator):
    def generate(self):
        # self.props["flip"] = bpy.props.BoolProperty(name="Flip direction", default=False)
        # self.props["iterations"] = bpy.props.IntProperty(name="Iterations", min=10, default=200)
        self.props["threshold"] = bpy.props.FloatProperty(
            name="Threshold", min=0.1, max=0.9, default=0.5
        )
        self.prefix = "inpaint_invalid"
        self.info = "Inpaint invalid tangents"
        self.category = "Normals"
        self.payload = lambda self, image, context: inpaint_tangents(image, self.threshold)


class NormalizeTangents_IOP(image_ops.ImageOperatorGenerator):
    def generate(self):
        self.prefix = "normalize_tangents"
        self.info = "Make all tangents length 1"
        self.category = "Normals"
        self.payload = lambda self, image, context: normalize_tangents(image)


class ImageToMaterial_IOP(image_ops.ImageOperatorGenerator):
    def generate(self):
        self.prefix = "image_to_material"
        self.info = "Create magic material from image"
        self.category = "Magic"
        self.payload = lambda self, image, context: image_to_material(image)


# class DoG_IOP(image_ops.ImageOperatorGenerator):
#     def generate(self):
#         self.props["a"] = bpy.props.IntProperty(name="Width A", min=1, default=20)
#         self.props["b"] = bpy.props.IntProperty(name="Width B", min=1, default=100)
#         self.props["mp"] = bpy.props.FloatProperty(name="Treshold", min=0.0, default=1.0)
#         self.prefix = "dog"
#         self.info = "Difference of gaussians"
#         self.category = "Filter"
#         self.payload = lambda self, image, context: dog(image, self.a, self.b, self.mp)

# class LaplacianBlend_IOP(image_ops.ImageOperatorGenerator):
#     def generate(self):
#         self.prefix = "laplacian_blend"
#         self.info = "Blends two images with Laplacian pyramids"
#         self.category = "Filter"

#         def _pl(self, image, context):
#             return image

#         self.payload = _pl

additional_classes = [BTT_InstallLibraries, BTT_AddonPreferences]

register, unregister = image_ops.create(locals(), additional_classes)<|MERGE_RESOLUTION|>--- conflicted
+++ resolved
@@ -44,8 +44,6 @@
 import importlib
 
 importlib.reload(image_ops)
-<<<<<<< HEAD
-=======
 
 
 class BTT_InstallLibraries(bpy.types.Operator):
@@ -92,7 +90,6 @@
         else:
             row = self.layout.row()
             row.label(text="All optional libraries installed")
->>>>>>> 92cf9ea4
 
 
 def gauss_curve(x):
@@ -644,15 +641,9 @@
     ih, iw = image.shape[0], image.shape[1]
     u = cup.ones((ih, iw), dtype=np.float32) * 0.5
 
-<<<<<<< HEAD
-    vectors = cup.zeros((ih, iw, 2), dtype=cup.float32)
-    vectors[..., 0] = 0.5 - image[..., 0]
-    vectors[..., 1] = image[..., 1] - 0.5
-=======
     vectors = nmap_to_vectors(image)
     # vectors[..., 0] = 0.5 - image[..., 0]
     # vectors[..., 1] = image[..., 1] - 0.5
->>>>>>> 92cf9ea4
 
     vectors *= intensity
 
